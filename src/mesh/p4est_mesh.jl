"""
    P4estMesh{NDIMS} <: AbstractMesh{NDIMS}

An unstructured curved mesh based on trees that uses the C library p4est
to manage trees and mesh refinement.

!!! warning "Experimental code"
    This mesh type is experimental and can change any time.
"""
mutable struct P4estMesh{NDIMS, RealT<:Real, P, NDIMSP2, NNODES} <: AbstractMesh{NDIMS}
  p4est                 ::P # Either Ptr{p4est_t} or Ptr{p8est_t}
  # Coordinates at the nodes specified by the tensor product of `nodes` (NDIMS times).
  # This specifies the geometry interpolation for each tree.
  tree_node_coordinates ::Array{RealT, NDIMSP2} # [dimension, i, j, k, tree]
  nodes                 ::SVector{NNODES, RealT}
  boundary_names        ::Array{Symbol, 2}      # [face direction, tree]
  current_filename      ::String
  unsaved_changes       ::Bool

  function P4estMesh{NDIMS}(p4est, tree_node_coordinates, nodes, boundary_names,
                            current_filename, unsaved_changes) where NDIMS
    mesh = new{NDIMS, eltype(tree_node_coordinates), typeof(p4est), NDIMS+2, length(nodes)}(
      p4est, tree_node_coordinates, nodes, boundary_names, current_filename, unsaved_changes)

    # Destroy p4est structs when the mesh is garbage collected
    finalizer(destroy_mesh, mesh)

    return mesh
  end
end


function destroy_mesh(mesh::P4estMesh{2})
  conn = mesh.p4est.connectivity
  p4est_destroy(mesh.p4est)
  p4est_connectivity_destroy(conn)
end

function destroy_mesh(mesh::P4estMesh{3})
  conn = mesh.p4est.connectivity
  p8est_destroy(mesh.p4est)
  p8est_connectivity_destroy(conn)
end


@inline Base.ndims(::P4estMesh{NDIMS}) where NDIMS = NDIMS
@inline Base.real(::P4estMesh{NDIMS, RealT}) where {NDIMS, RealT} = RealT

@inline ntrees(mesh::P4estMesh) = mesh.p4est.trees.elem_count
@inline ncells(mesh::P4estMesh) = mesh.p4est.global_num_quadrants


function Base.show(io::IO, mesh::P4estMesh)
  print(io, "P4estMesh{", ndims(mesh), ", ", real(mesh), "}")
end

function Base.show(io::IO, ::MIME"text/plain", mesh::P4estMesh)
  if get(io, :compact, false)
    show(io, mesh)
  else
    setup = [
             "#trees" => ntrees(mesh),
             "current #cells" => ncells(mesh),
             "polydeg" => length(mesh.nodes) - 1,
            ]
    summary_box(io, "P4estMesh{" * string(ndims(mesh)) * ", " * string(real(mesh)) * "}", setup)
  end
end


"""
    P4estMesh(trees_per_dimension; polydeg,
              mapping=nothing, faces=nothing, coordinates_min=nothing, coordinates_max=nothing,
              RealT=Float64, initial_refinement_level=0, periodicity=true, unsaved_changes=true)

Create a structured curved `P4estMesh` of the specified size.

There are three ways to map the mesh to the physical domain.
1. Define a `mapping` that maps the hypercube `[-1, 1]^n`.
2. Specify a `Tuple` `faces` of functions that parametrize each face.
3. Create a rectangular mesh by specifying `coordinates_min` and `coordinates_max`.

# Arguments
- `trees_per_dimension::NTupleE{NDIMS, Int}`: the number of trees in each dimension.
- `polydeg::Integer`: polynomial degree used to store the geometry of the mesh.
                      The mapping will be approximated by an interpolation polynomial
                      of the specified degree for each tree.
- `mapping`: a function of `NDIMS` variables to describe the mapping that transforms
             the reference mesh (`[-1, 1]^n`) to the physical domain.
             Use only one of `mapping`, `faces` and `coordinates_min`/`coordinates_max`.
- `faces::NTuple{2*NDIMS}`: a tuple of `2 * NDIMS` functions that describe the faces of the domain.
                            Each function must take `NDIMS-1` arguments.
                            `faces[1]` describes the face onto which the face in negative x-direction
                            of the unit hypercube is mapped. The face in positive x-direction of
                            the unit hypercube will be mapped onto the face described by `faces[2]`.
                            `faces[3:4]` describe the faces in positive and negative y-direction respectively
                            (in 2D and 3D).
                            `faces[5:6]` describe the faces in positive and negative z-direction respectively (in 3D).
                            Use only one of `mapping`, `faces` and `coordinates_min`/`coordinates_max`.
- `coordinates_min`: vector or tuple of the coordinates of the corner in the negative direction of each dimension
                     to create a rectangular mesh.
                     Use only one of `mapping`, `faces` and `coordinates_min`/`coordinates_max`.
- `coordinates_max`: vector or tuple of the coordinates of the corner in the positive direction of each dimension
                     to create a rectangular mesh.
                     Use only one of `mapping`, `faces` and `coordinates_min`/`coordinates_max`.
- `RealT::Type`: the type that should be used for coordinates.
- `initial_refinement_level::Integer`: refine the mesh uniformly to this level before the simulation starts.
- `periodicity`: either a `Bool` deciding if all of the boundaries are periodic or an `NTuple{NDIMS, Bool}`
                 deciding for each dimension if the boundaries in this dimension are periodic.
- `unsaved_changes::Bool`: if set to `true`, the mesh will be saved to a mesh file.
"""
function P4estMesh(trees_per_dimension; polydeg,
                   mapping=nothing, faces=nothing, coordinates_min=nothing, coordinates_max=nothing,
                   RealT=Float64, initial_refinement_level=0, periodicity=true, unsaved_changes=true)

  @assert (
    (coordinates_min === nothing) === (coordinates_max === nothing)
  ) "Either both or none of coordinates_min and coordinates_max must be specified"

  @assert count(i -> i !== nothing,
    (mapping, faces, coordinates_min)
  ) == 1 "Exactly one of mapping, faces and coordinates_min/max must be specified"

  # Extract mapping
  if faces !== nothing
    validate_faces(faces)
    mapping = transfinite_mapping(faces)
  elseif coordinates_min !== nothing
    mapping = coordinates2mapping(coordinates_min, coordinates_max)
  end

  NDIMS = length(trees_per_dimension)

  # Convert periodicity to a Tuple of a Bool for every dimension
  if all(periodicity)
    # Also catches case where periodicity = true
    periodicity = ntuple(_->true, NDIMS)
  elseif !any(periodicity)
    # Also catches case where periodicity = false
    periodicity = ntuple(_->false, NDIMS)
  else
    # Default case if periodicity is an iterable
    periodicity = Tuple(periodicity)
  end

  basis = LobattoLegendreBasis(RealT, polydeg)
  nodes = basis.nodes
  tree_node_coordinates = Array{RealT, NDIMS+2}(undef, NDIMS,
                                                ntuple(_ -> length(nodes), NDIMS)...,
                                                prod(trees_per_dimension))
  calc_tree_node_coordinates!(tree_node_coordinates, nodes, mapping, trees_per_dimension)

  # p4est_connectivity_new_brick has trees in Z-order, so use our own function for this
  conn = connectivity_structured(trees_per_dimension..., periodicity)

  p4est = new_p4est(conn, initial_refinement_level)

  # Non-periodic boundaries
  boundary_names = fill(Symbol("---"), 2 * NDIMS, prod(trees_per_dimension))

  structured_boundary_names!(boundary_names, trees_per_dimension, periodicity)

  return P4estMesh{NDIMS}(p4est, tree_node_coordinates, nodes,
                          boundary_names, "", unsaved_changes)
end

# 2D version
function structured_boundary_names!(boundary_names, trees_per_dimension::NTuple{2}, periodicity)
  linear_indices = LinearIndices(trees_per_dimension)

  # Boundaries in x-direction
  if !periodicity[1]
    for cell_y in 1:trees_per_dimension[2]
      tree = linear_indices[1, cell_y]
      boundary_names[1, tree] = :x_neg

      tree = linear_indices[end, cell_y]
      boundary_names[2, tree] = :x_pos
    end
  end

  # Boundaries in y-direction
  if !periodicity[2]
    for cell_x in 1:trees_per_dimension[1]
      tree = linear_indices[cell_x, 1]
      boundary_names[3, tree] = :y_neg

      tree = linear_indices[cell_x, end]
      boundary_names[4, tree] = :y_pos
    end
  end
end

# 3D version
function structured_boundary_names!(boundary_names, trees_per_dimension::NTuple{3}, periodicity)
  linear_indices = LinearIndices(trees_per_dimension)

  # Boundaries in x-direction
  if !periodicity[1]
    for cell_z in 1:trees_per_dimension[3], cell_y in 1:trees_per_dimension[2]
      tree = linear_indices[1, cell_y, cell_z]
      boundary_names[1, tree] = :x_neg

      tree = linear_indices[end, cell_y, cell_z]
      boundary_names[2, tree] = :x_pos
    end
  end

  # Boundaries in y-direction
  if !periodicity[2]
    for cell_z in 1:trees_per_dimension[3], cell_x in 1:trees_per_dimension[1]
      tree = linear_indices[cell_x, 1, cell_z]
      boundary_names[3, tree] = :y_neg

      tree = linear_indices[cell_x, end, cell_z]
      boundary_names[4, tree] = :y_pos
    end
  end

  # Boundaries in z-direction
  if !periodicity[3]
    for cell_y in 1:trees_per_dimension[2], cell_x in 1:trees_per_dimension[1]
      tree = linear_indices[cell_x, cell_y, 1]
      boundary_names[5, tree] = :z_neg

      tree = linear_indices[cell_x, cell_y, end]
      boundary_names[6, tree] = :z_pos
    end
  end
end


"""
    P4estMesh{NDIMS}(meshfile::String;
                     mapping=nothing, polydeg=1, RealT=Float64,
                     initial_refinement_level=0, unsaved_changes=true)

Import an uncurved, unstructured, conforming mesh from an Abaqus mesh file (`.inp`),
map the mesh with the specified mapping, and create a `P4estMesh` from the curved mesh.

Cells in the mesh file will be imported as trees in the `P4estMesh`.

# Arguments
- `meshfile::String`: an uncurved Abaqus mesh file that can be imported by p4est.
- `mapping`: a function of `NDIMS` variables to describe the mapping that transforms
             the imported mesh to the physical domain. Use `nothing` for the identity map.
- `polydeg::Integer`: polynomial degree used to store the geometry of the mesh.
                      The mapping will be approximated by an interpolation polynomial
                      of the specified degree for each tree.
                      The default of `1` creates an uncurved geometry. Use a higher value if the mapping
                      will curve the imported uncurved mesh.
- `RealT::Type`: the type that should be used for coordinates.
- `initial_refinement_level::Integer`: refine the mesh uniformly to this level before the simulation starts.
- `unsaved_changes::Bool`: if set to `true`, the mesh will be saved to a mesh file.
"""
function P4estMesh{NDIMS}(meshfile::String;
                   mapping=nothing, polydeg=1, RealT=Float64,
                   initial_refinement_level=0, unsaved_changes=true) where NDIMS
  # Prevent p4est from crashing Julia if the file doesn't exist
  @assert isfile(meshfile)

  conn = read_inp_p4est(meshfile, Val(NDIMS))

  # These need to be of the type Int for unsafe_wrap below to work
  n_trees::Int = conn.num_trees
  n_vertices::Int = conn.num_vertices

  vertices        = unsafe_wrap(Array, conn.vertices, (3, n_vertices))
  tree_to_vertex  = unsafe_wrap(Array, conn.tree_to_vertex, (2^NDIMS, n_trees))

  basis = LobattoLegendreBasis(RealT, polydeg)
  nodes = basis.nodes

  tree_node_coordinates = Array{RealT, NDIMS+2}(undef, NDIMS,
                                                ntuple(_ -> length(nodes), NDIMS)...,
                                                n_trees)
  calc_tree_node_coordinates!(tree_node_coordinates, nodes, mapping, vertices, tree_to_vertex)

  p4est = new_p4est(conn, initial_refinement_level)

  # There's no simple and generic way to distinguish boundaries. Name all of them :all.
  boundary_names = fill(:all, 2 * NDIMS, n_trees)

  return P4estMesh{NDIMS}(p4est, tree_node_coordinates, nodes,
                          boundary_names, "", unsaved_changes)
end


# Create a new p4est_connectivity that represents a structured rectangle.
# Similar to p4est_connectivity_new_brick, but doesn't use Morton order.
# This order makes `calc_tree_node_coordinates!` below and the calculation
# of `boundary_names` above easier but is irrelevant otherwise.
# 2D version
function connectivity_structured(cells_x, cells_y, periodicity)
  linear_indices = LinearIndices((cells_x, cells_y))

  # Vertices represent the coordinates of the forest. This is used by p4est
  # to write VTK files.
  # Trixi doesn't use p4est's coordinates, so the vertices can be empty.
  n_vertices = 0
  n_trees = cells_x * cells_y
  # No corner connectivity is needed
  n_corners = 0
  vertices = C_NULL
  tree_to_vertex = C_NULL

  tree_to_tree = Array{p4est_topidx_t, 2}(undef, 4, n_trees)
  tree_to_face = Array{Int8, 2}(undef, 4, n_trees)

  for cell_y in 1:cells_y, cell_x in 1:cells_x
    tree = linear_indices[cell_x, cell_y]

    # Subtract 1 because p4est uses zero-based indexing
    # Negative x-direction
    if cell_x > 1
      tree_to_tree[1, tree] = linear_indices[cell_x - 1, cell_y] - 1
      tree_to_face[1, tree] = 1
    elseif periodicity[1]
      tree_to_tree[1, tree] = linear_indices[cells_x, cell_y] - 1
      tree_to_face[1, tree] = 1
    else # Non-periodic boundary, tree and face point to themselves (zero-based indexing)
      tree_to_tree[1, tree] = tree - 1
      tree_to_face[1, tree] = 0
    end

    # Positive x-direction
    if cell_x < cells_x
      tree_to_tree[2, tree] = linear_indices[cell_x + 1, cell_y] - 1
      tree_to_face[2, tree] = 0
    elseif periodicity[1]
      tree_to_tree[2, tree] = linear_indices[1, cell_y] - 1
      tree_to_face[2, tree] = 0
    else # Non-periodic boundary, tree and face point to themselves (zero-based indexing)
      tree_to_tree[2, tree] = tree - 1
      tree_to_face[2, tree] = 1
    end

    # Negative y-direction
    if cell_y > 1
      tree_to_tree[3, tree] = linear_indices[cell_x, cell_y - 1] - 1
      tree_to_face[3, tree] = 3
    elseif periodicity[2]
      tree_to_tree[3, tree] = linear_indices[cell_x, cells_y] - 1
      tree_to_face[3, tree] = 3
    else # Non-periodic boundary, tree and face point to themselves (zero-based indexing)
      tree_to_tree[3, tree] = tree - 1
      tree_to_face[3, tree] = 2
    end

    # Positive y-direction
    if cell_y < cells_y
      tree_to_tree[4, tree] = linear_indices[cell_x, cell_y + 1] - 1
      tree_to_face[4, tree] = 2
    elseif periodicity[2]
      tree_to_tree[4, tree] = linear_indices[cell_x, 1] - 1
      tree_to_face[4, tree] = 2
    else # Non-periodic boundary, tree and face point to themselves (zero-based indexing)
      tree_to_tree[4, tree] = tree - 1
      tree_to_face[4, tree] = 3
    end
  end

  tree_to_corner = C_NULL
  # p4est docs: "in trivial cases it is just a pointer to a p4est_topix value of 0."
  # We don't need corner connectivity, so this is a trivial case.
  ctt_offset = Array{p4est_topidx_t}([0])

  corner_to_tree = C_NULL
  corner_to_corner = C_NULL

  conn = p4est_connectivity_new_copy(n_vertices, n_trees, n_corners,
                                     vertices, tree_to_vertex,
                                     tree_to_tree, tree_to_face,
                                     tree_to_corner, ctt_offset,
                                     corner_to_tree, corner_to_corner)

  @assert p4est_connectivity_is_valid(conn) == 1

  return conn
end

# 3D version
function connectivity_structured(cells_x, cells_y, cells_z, periodicity)
  linear_indices = LinearIndices((cells_x, cells_y, cells_z))

  # Vertices represent the coordinates of the forest. This is used by p4est
  # to write VTK files.
  # Trixi doesn't use p4est's coordinates, so the vertices can be empty.
  n_vertices = 0
  n_trees = cells_x * cells_y * cells_z
  # No edge connectivity is needed
  n_edges = 0
  # No corner connectivity is needed
  n_corners = 0
  vertices = C_NULL
  tree_to_vertex = C_NULL

  tree_to_tree = Array{p4est_topidx_t, 2}(undef, 6, n_trees)
  tree_to_face = Array{Int8, 2}(undef, 6, n_trees)

  for cell_z in 1:cells_z, cell_y in 1:cells_y, cell_x in 1:cells_x
    tree = linear_indices[cell_x, cell_y, cell_z]

    # Subtract 1 because p4est uses zero-based indexing
    # Negative x-direction
    if cell_x > 1
      tree_to_tree[1, tree] = linear_indices[cell_x - 1, cell_y, cell_z] - 1
      tree_to_face[1, tree] = 1
    elseif periodicity[1]
      tree_to_tree[1, tree] = linear_indices[cells_x, cell_y, cell_z] - 1
      tree_to_face[1, tree] = 1
    else # Non-periodic boundary, tree and face point to themselves (zero-based indexing)
      tree_to_tree[1, tree] = tree - 1
      tree_to_face[1, tree] = 0
    end

    # Positive x-direction
    if cell_x < cells_x
      tree_to_tree[2, tree] = linear_indices[cell_x + 1, cell_y, cell_z] - 1
      tree_to_face[2, tree] = 0
    elseif periodicity[1]
      tree_to_tree[2, tree] = linear_indices[1, cell_y, cell_z] - 1
      tree_to_face[2, tree] = 0
    else # Non-periodic boundary, tree and face point to themselves (zero-based indexing)
      tree_to_tree[2, tree] = tree - 1
      tree_to_face[2, tree] = 1
    end

    # Negative y-direction
    if cell_y > 1
      tree_to_tree[3, tree] = linear_indices[cell_x, cell_y - 1, cell_z] - 1
      tree_to_face[3, tree] = 3
    elseif periodicity[2]
      tree_to_tree[3, tree] = linear_indices[cell_x, cells_y, cell_z] - 1
      tree_to_face[3, tree] = 3
    else # Non-periodic boundary, tree and face point to themselves (zero-based indexing)
      tree_to_tree[3, tree] = tree - 1
      tree_to_face[3, tree] = 2
    end

    # Positive y-direction
    if cell_y < cells_y
      tree_to_tree[4, tree] = linear_indices[cell_x, cell_y + 1, cell_z] - 1
      tree_to_face[4, tree] = 2
    elseif periodicity[2]
      tree_to_tree[4, tree] = linear_indices[cell_x, 1, cell_z] - 1
      tree_to_face[4, tree] = 2
    else # Non-periodic boundary, tree and face point to themselves (zero-based indexing)
      tree_to_tree[4, tree] = tree - 1
      tree_to_face[4, tree] = 3
    end

    # Negative z-direction
    if cell_z > 1
      tree_to_tree[5, tree] = linear_indices[cell_x, cell_y, cell_z - 1] - 1
      tree_to_face[5, tree] = 5
    elseif periodicity[3]
      tree_to_tree[5, tree] = linear_indices[cell_x, cell_y, cells_z] - 1
      tree_to_face[5, tree] = 5
    else # Non-periodic boundary, tree and face point to themselves (zero-based indexing)
      tree_to_tree[5, tree] = tree - 1
      tree_to_face[5, tree] = 4
    end

    # Positive z-direction
    if cell_z < cells_z
      tree_to_tree[6, tree] = linear_indices[cell_x, cell_y, cell_z + 1] - 1
      tree_to_face[6, tree] = 4
    elseif periodicity[3]
      tree_to_tree[6, tree] = linear_indices[cell_x, cell_y, 1] - 1
      tree_to_face[6, tree] = 4
    else # Non-periodic boundary, tree and face point to themselves (zero-based indexing)
      tree_to_tree[6, tree] = tree - 1
      tree_to_face[6, tree] = 5
    end
  end

  tree_to_edge = C_NULL
  # p4est docs: "in trivial cases it is just a pointer to a p4est_topix value of 0."
  # We don't need edge connectivity, so this is a trivial case.
  ett_offset = Array{p4est_topidx_t}([0])
  edge_to_tree = C_NULL
  edge_to_edge = C_NULL

  tree_to_corner = C_NULL
  # p4est docs: "in trivial cases it is just a pointer to a p4est_topix value of 0."
  # We don't need corner connectivity, so this is a trivial case.
  ctt_offset = Array{p4est_topidx_t}([0])

  corner_to_tree = C_NULL
  corner_to_corner = C_NULL

  conn = p8est_connectivity_new_copy(n_vertices, n_trees, n_corners, n_edges,
                                     vertices, tree_to_vertex,
                                     tree_to_tree, tree_to_face,
                                     tree_to_edge, ett_offset,
                                     edge_to_tree, edge_to_edge,
                                     tree_to_corner, ctt_offset,
                                     corner_to_tree, corner_to_corner)

  @assert p8est_connectivity_is_valid(conn) == 1

  return conn
end


# Calculate physical coordinates of each node of a structured mesh.
# This function assumes a structured mesh with trees in row order.
# 2D version
function calc_tree_node_coordinates!(node_coordinates::AbstractArray{<:Any, 4},
                                     nodes, mapping, trees_per_dimension)
  linear_indices = LinearIndices(trees_per_dimension)

  # Get cell length in reference mesh
  dx = 2 / trees_per_dimension[1]
  dy = 2 / trees_per_dimension[2]

  for cell_y in 1:trees_per_dimension[2], cell_x in 1:trees_per_dimension[1]
    tree_id = linear_indices[cell_x, cell_y]

    # Calculate node coordinates of reference mesh
    cell_x_offset = -1 + (cell_x-1) * dx + dx/2
    cell_y_offset = -1 + (cell_y-1) * dy + dy/2

    for j in eachindex(nodes), i in eachindex(nodes)
      # node_coordinates are the mapped reference node coordinates
      node_coordinates[:, i, j, tree_id] .= mapping(cell_x_offset + dx/2 * nodes[i],
                                                    cell_y_offset + dy/2 * nodes[j])
    end
  end
end

# 3D version
function calc_tree_node_coordinates!(node_coordinates::AbstractArray{<:Any, 5},
                                     nodes, mapping, trees_per_dimension)
  linear_indices = LinearIndices(trees_per_dimension)

  # Get cell length in reference mesh
  dx = 2 / trees_per_dimension[1]
  dy = 2 / trees_per_dimension[2]
  dz = 2 / trees_per_dimension[3]

  for cell_z in 1:trees_per_dimension[3],
      cell_y in 1:trees_per_dimension[2],
      cell_x in 1:trees_per_dimension[1]

    tree_id = linear_indices[cell_x, cell_y, cell_z]

    # Calculate node coordinates of reference mesh
    cell_x_offset = -1 + (cell_x-1) * dx + dx/2
    cell_y_offset = -1 + (cell_y-1) * dy + dy/2
    cell_z_offset = -1 + (cell_z-1) * dz + dz/2

    for k in eachindex(nodes), j in eachindex(nodes), i in eachindex(nodes)
      # node_coordinates are the mapped reference node coordinates
      node_coordinates[:, i, j, k, tree_id] .= mapping(cell_x_offset + dx/2 * nodes[i],
                                                       cell_y_offset + dy/2 * nodes[j],
                                                       cell_z_offset + dz/2 * nodes[k])
    end
  end
end


# Calculate physical coordinates of each node of an unstructured mesh.
# Extract corners of each tree from the connectivity,
# interpolate to requested interpolation nodes,
# map the resulting coordinates with the specified mapping.
# 2D version
function calc_tree_node_coordinates!(node_coordinates::AbstractArray{RealT, 4},
                                     nodes, mapping,
                                     vertices, tree_to_vertex) where RealT
  nodes_in = [-1.0, 1.0]
  matrix = polynomial_interpolation_matrix(nodes_in, nodes)
  data_in = Array{RealT, 3}(undef, 2, 2, 2)
  tmp1 = zeros(RealT, 2, length(nodes), length(nodes_in))

  for tree in 1:size(tree_to_vertex, 2)
    # Tree vertices are stored in Z-order, ignore z-coordinate in 2D, zero-based indexing
    data_in[:, 1, 1] .= vertices[1:2, tree_to_vertex[1, tree] + 1]
    data_in[:, 2, 1] .= vertices[1:2, tree_to_vertex[2, tree] + 1]
    data_in[:, 1, 2] .= vertices[1:2, tree_to_vertex[3, tree] + 1]
    data_in[:, 2, 2] .= vertices[1:2, tree_to_vertex[4, tree] + 1]

    multiply_dimensionwise!(
      view(node_coordinates, :, :, :, tree),
      matrix, matrix,
      data_in,
      tmp1
    )
  end

  map_node_coordinates!(node_coordinates, mapping)
end

function map_node_coordinates!(node_coordinates::AbstractArray{<:Any, 4}, mapping)
  for tree in axes(node_coordinates, 4),
      j in axes(node_coordinates, 3),
      i in axes(node_coordinates, 2)

    node_coordinates[:, i, j, tree] .= mapping(node_coordinates[1, i, j, tree],
                                               node_coordinates[2, i, j, tree])
  end

  return node_coordinates
end

function map_node_coordinates!(node_coordinates::AbstractArray{<:Any, 4}, mapping::Nothing)
  return node_coordinates
end

# 3D version
function calc_tree_node_coordinates!(node_coordinates::AbstractArray{RealT, 5},
                                     nodes, mapping,
                                     vertices, tree_to_vertex) where RealT
  nodes_in = [-1.0, 1.0]
  matrix = polynomial_interpolation_matrix(nodes_in, nodes)
  data_in = Array{RealT, 4}(undef, 3, 2, 2, 2)

  for tree in 1:size(tree_to_vertex, 2)
    # Tree vertices are stored in Z-order, ignore z-coordinate in 2D, zero-based indexing
    data_in[:, 1, 1, 1] .= vertices[:, tree_to_vertex[1, tree] + 1]
    data_in[:, 2, 1, 1] .= vertices[:, tree_to_vertex[2, tree] + 1]
    data_in[:, 1, 2, 1] .= vertices[:, tree_to_vertex[3, tree] + 1]
    data_in[:, 2, 2, 1] .= vertices[:, tree_to_vertex[4, tree] + 1]
    data_in[:, 1, 1, 2] .= vertices[:, tree_to_vertex[5, tree] + 1]
    data_in[:, 2, 1, 2] .= vertices[:, tree_to_vertex[6, tree] + 1]
    data_in[:, 1, 2, 2] .= vertices[:, tree_to_vertex[7, tree] + 1]
    data_in[:, 2, 2, 2] .= vertices[:, tree_to_vertex[8, tree] + 1]

    multiply_dimensionwise!(
      view(node_coordinates, :, :, :, :, tree),
      matrix, matrix, matrix,
      data_in
    )
  end

  map_node_coordinates!(node_coordinates, mapping)
end

function map_node_coordinates!(node_coordinates::AbstractArray{<:Any, 5}, mapping)
  for tree in axes(node_coordinates, 5),
      k in axes(node_coordinates, 4),
      j in axes(node_coordinates, 3),
      i in axes(node_coordinates, 2)

    node_coordinates[:, i, j, k, tree] .= mapping(node_coordinates[1, i, j, k, tree],
                                                  node_coordinates[2, i, j, k, tree],
                                                  node_coordinates[3, i, j, k, tree])
  end

  return node_coordinates
end

function map_node_coordinates!(node_coordinates::AbstractArray{<:Any, 5}, mapping::Nothing)
  return node_coordinates
end


function balance!(mesh::P4estMesh{2}, init_fn=C_NULL)
  p4est_balance(mesh.p4est, P4EST_CONNECT_FACE, init_fn)
  # Due to a bug in p4est, the forest needs to be rebalanced twice sometimes
  # See https://github.com/cburstedde/p4est/issues/112
  p4est_balance(mesh.p4est, P4EST_CONNECT_FACE, init_fn)
end

function balance!(mesh::P4estMesh{3}, init_fn=C_NULL)
  p8est_balance(mesh.p4est, P8EST_CONNECT_FACE, init_fn)
end


function init_fn(p4est, which_tree, quadrant)
  # Unpack quadrant's user data ([global quad ID, controller_value])
  ptr = Ptr{Int}(quadrant.p.user_data)

  # Initialize quad ID as -1 and controller_value as 0 (don't refine or coarsen)
  unsafe_store!(ptr, -1, 1)
  unsafe_store!(ptr, 0, 2)

  return nothing
end

cfunction(::typeof(init_fn), ::Val{2}) = @cfunction(init_fn, Cvoid, (Ptr{p4est_t}, Ptr{p4est_topidx_t}, Ptr{p4est_quadrant_t}))
cfunction(::typeof(init_fn), ::Val{3}) = @cfunction(init_fn, Cvoid, (Ptr{p8est_t}, Ptr{p4est_topidx_t}, Ptr{p8est_quadrant_t}))

function refine_fn(p4est, which_tree, quadrant)
  # Controller value has been copied to the quadrant's user data storage before.
  # Unpack quadrant's user data ([global quad ID, controller_value]).
  ptr = Ptr{Int}(quadrant.p.user_data)
  controller_value = unsafe_load(ptr, 2)

  if controller_value > 0
    # return true (refine)
    return Cint(1)
  else
    # return false (don't refine)
    return Cint(0)
  end
end

cfunction(::typeof(refine_fn), ::Val{2}) = @cfunction(refine_fn, Cint, (Ptr{p4est_t}, Ptr{p4est_topidx_t}, Ptr{p4est_quadrant_t}))
cfunction(::typeof(refine_fn), ::Val{3}) = @cfunction(refine_fn, Cint, (Ptr{p8est_t}, Ptr{p4est_topidx_t}, Ptr{p8est_quadrant_t}))

# Refine marked cells and rebalance forest.
# Return a list of all cells that have been refined during refinement or rebalancing.
function refine!(mesh::P4estMesh)
  # Copy original element IDs to quad user data storage
  original_n_cells = ncells(mesh)
  save_original_ids(mesh)

  init_fn_c = cfunction(init_fn, Val(ndims(mesh)))
  refine_fn_c = cfunction(refine_fn, Val(ndims(mesh)))

  # Refine marked cells
<<<<<<< HEAD
  @timed timer() "refine" refine_p4est!(mesh.p4est, false, refine_fn_c, init_fn_c)

  @timed timer() "rebalance" balance!(mesh, init_fn_c)
=======
  refine_fn_c = @cfunction(refine_fn, Cint,
    (Ptr{p4est_t}, Ptr{p4est_topidx_t}, Ptr{p4est_quadrant_t}))
  @trixi_timeit timer() "refine" p4est_refine(mesh.p4est, false, refine_fn_c, init_fn_c)

  @trixi_timeit timer() "rebalance" p4est_balance(mesh.p4est, P4EST_CONNECT_FACE, init_fn_c)
  # Due to a bug in p4est, the forest needs to be rebalanced twice sometimes
  # See https://github.com/cburstedde/p4est/issues/112
  @trixi_timeit timer() "rebalance" p4est_balance(mesh.p4est, P4EST_CONNECT_FACE, init_fn_c)
>>>>>>> fa600e1e

  return collect_changed_cells(mesh, original_n_cells)
end


function coarsen_fn(p4est, which_tree, quadrants_ptr)
  quadrants = unsafe_wrap_quadrants(quadrants_ptr, p4est)

  # Controller value has been copied to the quadrant's user data storage before.
  # Load controller value from quadrant's user data ([global quad ID, controller_value]).
  controller_value(i) = unsafe_load(Ptr{Int}(quadrants[i].p.user_data), 2)

  # p4est calls this function for each 2^ndims quads that could be coarsened to a single one.
  # Only coarsen if all these 2^ndims quads have been marked for coarsening.
  if all(i -> controller_value(i) < 0, eachindex(quadrants))
    # return true (coarsen)
    return Cint(1)
  else
    # return false (don't coarsen)
    return Cint(0)
  end
end

unsafe_wrap_quadrants(quadrants_ptr, ::Ptr{p4est_t}) = unsafe_wrap(Array, quadrants_ptr, 4)
unsafe_wrap_quadrants(quadrants_ptr, ::Ptr{p8est_t}) = unsafe_wrap(Array, quadrants_ptr, 8)

cfunction(::typeof(coarsen_fn), ::Val{2}) = @cfunction(coarsen_fn, Cint, (Ptr{p4est_t}, Ptr{p4est_topidx_t}, Ptr{Ptr{p4est_quadrant_t}}))
cfunction(::typeof(coarsen_fn), ::Val{3}) = @cfunction(coarsen_fn, Cint, (Ptr{p8est_t}, Ptr{p4est_topidx_t}, Ptr{Ptr{p8est_quadrant_t}}))

# Coarsen marked cells if the forest will stay balanced.
# Return a list of all cells that have been coarsened.
function coarsen!(mesh::P4estMesh)
  # Copy original element IDs to quad user data storage
  original_n_cells = ncells(mesh)
  save_original_ids(mesh)

  # Coarsen marked cells
  coarsen_fn_c = cfunction(coarsen_fn, Val(ndims(mesh)))
  init_fn_c = cfunction(init_fn, Val(ndims(mesh)))

<<<<<<< HEAD
  @timed timer() "coarsen!" coarsen_p4est!(mesh.p4est, false, coarsen_fn_c, init_fn_c)
=======
  @trixi_timeit timer() "coarsen!" p4est_coarsen(mesh.p4est, false, coarsen_fn_c, init_fn_c)
>>>>>>> fa600e1e

  # IDs of newly created cells (one-based)
  new_cells = collect_new_cells(mesh)
  # Old IDs of cells that have been coarsened (one-based)
  coarsened_cells_vec = collect_changed_cells(mesh, original_n_cells)
  # 2^ndims changed cells should have been coarsened to one new cell.
  # This matrix will store the IDs of all cells that have been coarsened to cell new_cells[i]
  # in the i-th column.
  coarsened_cells = reshape(coarsened_cells_vec, 2^ndims(mesh), length(new_cells))

  # Save new original IDs to find out what changed after balancing
  intermediate_n_cells = ncells(mesh)
  save_original_ids(mesh)

<<<<<<< HEAD
  @timed timer() "rebalance" balance!(mesh, init_fn_c)
=======
  @trixi_timeit timer() "rebalance" p4est_balance(mesh.p4est, P4EST_CONNECT_FACE, init_fn_c)
  # Due to a bug in p4est, the forest needs to be rebalanced twice sometimes
  # See https://github.com/cburstedde/p4est/issues/112
  @trixi_timeit timer() "rebalance" p4est_balance(mesh.p4est, P4EST_CONNECT_FACE, init_fn_c)
>>>>>>> fa600e1e

  refined_cells = collect_changed_cells(mesh, intermediate_n_cells)

  # Some cells may have been coarsened even though they unbalanced the forest.
  # These cells have now been refined again by p4est_balance.
  # refined_cells contains the intermediate IDs (ID of coarse cell
  # between coarsening and balancing) of these cells.
  # Find original ID of each cell that has been coarsened and then refined again.
  for refined_cell in refined_cells
    # i-th cell of the ones that have been created by coarsening has been refined again
    i = findfirst(==(refined_cell), new_cells)

    # Remove IDs of the 2^ndims cells that have been coarsened to this cell
    coarsened_cells[:, i] .= -1
  end

  # Return all IDs of cells that have been coarsened but not refined again by balancing
  return coarsened_cells_vec[coarsened_cells_vec .>= 0]
end


# Copy global quad ID to quad's user data storage, will be called below
function save_original_id_iter_volume(info, user_data)
  # Load tree from global trees array, one-based indexing
  tree = unsafe_load_tree(info.p4est, info.treeid + 1)
  # Quadrant numbering offset of this quadrant
  offset = tree.quadrants_offset
  # Global quad ID
  quad_id = offset + info.quadid

  # Unpack quadrant's user data ([global quad ID, controller_value])
  ptr = Ptr{Int}(info.quad.p.user_data)
  # Save global quad ID
  unsafe_store!(ptr, quad_id, 1)

  return nothing
end

cfunction(::typeof(save_original_id_iter_volume), ::Val{2}) = @cfunction(save_original_id_iter_volume, Cvoid, (Ptr{p4est_iter_volume_info_t}, Ptr{Cvoid}))
cfunction(::typeof(save_original_id_iter_volume), ::Val{3}) = @cfunction(save_original_id_iter_volume, Cvoid, (Ptr{p8est_iter_volume_info_t}, Ptr{Cvoid}))

# Copy old element IDs to each quad's user data storage
function save_original_ids(mesh::P4estMesh)
  iter_volume_c = cfunction(save_original_id_iter_volume, Val(ndims(mesh)))

  iterate_p4est(mesh.p4est, C_NULL; iter_volume_c=iter_volume_c)
end


# Extract information about which cells have been changed
function collect_changed_iter_volume(info, user_data)
  # The original element ID has been saved to user_data before.
  # Load original quad ID from quad's user data ([global quad ID, controller_value]).
  quad_data_ptr = Ptr{Int}(info.quad.p.user_data)
  original_id = unsafe_load(quad_data_ptr, 1)

  # original_id of cells that have been newly created is -1
  if original_id >= 0
    # Unpack user_data = original_cells
    user_data_ptr = Ptr{Int}(user_data)

    # If quad has an original_id, it existed before refinement/coarsening,
    # and therefore wasn't changed.
    # Mark original_id as "not changed during refinement/coarsening" in original_cells
    unsafe_store!(user_data_ptr, 0, original_id + 1)
  end

  return nothing
end

cfunction(::typeof(collect_changed_iter_volume), ::Val{2}) = @cfunction(collect_changed_iter_volume, Cvoid, (Ptr{p4est_iter_volume_info_t}, Ptr{Cvoid}))
cfunction(::typeof(collect_changed_iter_volume), ::Val{3}) = @cfunction(collect_changed_iter_volume, Cvoid, (Ptr{p8est_iter_volume_info_t}, Ptr{Cvoid}))

function collect_changed_cells(mesh::P4estMesh, original_n_cells)
  original_cells = collect(1:original_n_cells)

  # Iterate over all quads and set original cells that haven't been changed to zero
  iter_volume_c = cfunction(collect_changed_iter_volume, Val(ndims(mesh)))

  iterate_p4est(mesh.p4est, original_cells; iter_volume_c=iter_volume_c)

  # Changed cells are all that haven't been set to zero above
  changed_original_cells = original_cells[original_cells .> 0]

  return changed_original_cells
end


# Extract newly created cells
function collect_new_iter_volume(info, user_data)
  # The original element ID has been saved to user_data before.
  # Unpack quadrant's user data ([global quad ID, controller_value]).
  quad_data_ptr = Ptr{Int}(info.quad.p.user_data)
  original_id = unsafe_load(quad_data_ptr, 1)

  # original_id of cells that have been newly created is -1
  if original_id < 0
    # Load tree from global trees array, one-based indexing
    tree = unsafe_load_tree(info.p4est, info.treeid + 1)
    # Quadrant numbering offset of this quadrant
    offset = tree.quadrants_offset
    # Global quad ID
    quad_id = offset + info.quadid

    # Unpack user_data = original_cells
    user_data_ptr = Ptr{Int}(user_data)

    # Mark cell as "newly created during refinement/coarsening/balancing"
    unsafe_store!(user_data_ptr, 1, quad_id + 1)
  end

  return nothing
end

cfunction(::typeof(collect_new_iter_volume), ::Val{2}) = @cfunction(collect_new_iter_volume, Cvoid, (Ptr{p4est_iter_volume_info_t}, Ptr{Cvoid}))
cfunction(::typeof(collect_new_iter_volume), ::Val{3}) = @cfunction(collect_new_iter_volume, Cvoid, (Ptr{p8est_iter_volume_info_t}, Ptr{Cvoid}))

function collect_new_cells(mesh::P4estMesh)
  cell_is_new = zeros(Int, ncells(mesh))

  # Iterate over all quads and set original cells that have been changed to one
  iter_volume_c = cfunction(collect_new_iter_volume, Val(ndims(mesh)))

  iterate_p4est(mesh.p4est, cell_is_new; iter_volume_c=iter_volume_c)

  # Changed cells are all that haven't been set to zero above
  new_cells = findall(==(1), cell_is_new)

  return new_cells
end<|MERGE_RESOLUTION|>--- conflicted
+++ resolved
@@ -711,20 +711,9 @@
   refine_fn_c = cfunction(refine_fn, Val(ndims(mesh)))
 
   # Refine marked cells
-<<<<<<< HEAD
-  @timed timer() "refine" refine_p4est!(mesh.p4est, false, refine_fn_c, init_fn_c)
-
-  @timed timer() "rebalance" balance!(mesh, init_fn_c)
-=======
-  refine_fn_c = @cfunction(refine_fn, Cint,
-    (Ptr{p4est_t}, Ptr{p4est_topidx_t}, Ptr{p4est_quadrant_t}))
-  @trixi_timeit timer() "refine" p4est_refine(mesh.p4est, false, refine_fn_c, init_fn_c)
-
-  @trixi_timeit timer() "rebalance" p4est_balance(mesh.p4est, P4EST_CONNECT_FACE, init_fn_c)
-  # Due to a bug in p4est, the forest needs to be rebalanced twice sometimes
-  # See https://github.com/cburstedde/p4est/issues/112
-  @trixi_timeit timer() "rebalance" p4est_balance(mesh.p4est, P4EST_CONNECT_FACE, init_fn_c)
->>>>>>> fa600e1e
+  @trixi_timeit timer() "refine" refine_p4est!(mesh.p4est, false, refine_fn_c, init_fn_c)
+
+  @trixi_timeit timer() "rebalance" balance!(mesh, init_fn_c)
 
   return collect_changed_cells(mesh, original_n_cells)
 end
@@ -765,11 +754,7 @@
   coarsen_fn_c = cfunction(coarsen_fn, Val(ndims(mesh)))
   init_fn_c = cfunction(init_fn, Val(ndims(mesh)))
 
-<<<<<<< HEAD
-  @timed timer() "coarsen!" coarsen_p4est!(mesh.p4est, false, coarsen_fn_c, init_fn_c)
-=======
-  @trixi_timeit timer() "coarsen!" p4est_coarsen(mesh.p4est, false, coarsen_fn_c, init_fn_c)
->>>>>>> fa600e1e
+  @trixi_timeit timer() "coarsen!" coarsen_p4est!(mesh.p4est, false, coarsen_fn_c, init_fn_c)
 
   # IDs of newly created cells (one-based)
   new_cells = collect_new_cells(mesh)
@@ -784,14 +769,7 @@
   intermediate_n_cells = ncells(mesh)
   save_original_ids(mesh)
 
-<<<<<<< HEAD
-  @timed timer() "rebalance" balance!(mesh, init_fn_c)
-=======
-  @trixi_timeit timer() "rebalance" p4est_balance(mesh.p4est, P4EST_CONNECT_FACE, init_fn_c)
-  # Due to a bug in p4est, the forest needs to be rebalanced twice sometimes
-  # See https://github.com/cburstedde/p4est/issues/112
-  @trixi_timeit timer() "rebalance" p4est_balance(mesh.p4est, P4EST_CONNECT_FACE, init_fn_c)
->>>>>>> fa600e1e
+  @trixi_timeit timer() "rebalance" balance!(mesh, init_fn_c)
 
   refined_cells = collect_changed_cells(mesh, intermediate_n_cells)
 
