
# Save current mesh with some context information as an HDF5 file.
function save_mesh_file(mesh::TreeMesh, output_directory, timestep=0; system="")
  save_mesh_file(mesh, output_directory, timestep, mpi_parallel(mesh); system=system)
end

function save_mesh_file(mesh::TreeMesh, output_directory, timestep,
                        mpi_parallel::Val{false}; system="")
  # Create output directory (if it does not exist)
  mkpath(output_directory)

  if !isempty(system)
    system = "_" * system
  end

  # Determine file name based on existence of meaningful time step
  if timestep > 0
    filename = joinpath(output_directory, @sprintf("mesh%s_%06d.h5", system, timestep))
  else
    filename = joinpath(output_directory, "mesh$(system).h5")
  end

  # Open file (clobber existing content)
  h5open(filename, "w") do file
    # Add context information as attributes
    n_cells = length(mesh.tree)
    attributes(file)["mesh_type"] = get_name(mesh)
    attributes(file)["ndims"] = ndims(mesh)
    attributes(file)["n_cells"] = n_cells
    attributes(file)["n_leaf_cells"] = count_leaf_cells(mesh.tree)
    attributes(file)["minimum_level"] = minimum_level(mesh.tree)
    attributes(file)["maximum_level"] = maximum_level(mesh.tree)
    attributes(file)["center_level_0"] = mesh.tree.center_level_0
    attributes(file)["length_level_0"] = mesh.tree.length_level_0
    attributes(file)["periodicity"] = collect(mesh.tree.periodicity)

    # Add tree data
    file["parent_ids"] = @view mesh.tree.parent_ids[1:n_cells]
    file["child_ids"] = @view mesh.tree.child_ids[:, 1:n_cells]
    file["neighbor_ids"] = @view mesh.tree.neighbor_ids[:, 1:n_cells]
    file["levels"] = @view mesh.tree.levels[1:n_cells]
    file["coordinates"] = @view mesh.tree.coordinates[:, 1:n_cells]
  end

  return filename
end

# Save current mesh with some context information as an HDF5 file.
function save_mesh_file(mesh::TreeMesh, output_directory, timestep,
                        mpi_parallel::Val{true}; system="")
  # Create output directory (if it does not exist)
  mpi_isroot() && mkpath(output_directory)

  if !isempty(system)
    system = "_" * system
  end

  # Determine file name based on existence of meaningful time step
  if timestep >= 0
    filename = joinpath(output_directory, @sprintf("mesh%s_%06d.h5", system, timestep))
  else
    filename = joinpath(output_directory, "mesh$(system).h5")
  end

  # Since the mesh is replicated on all ranks, only save from MPI root
  if !mpi_isroot()
    return filename
  end

  # Open file (clobber existing content)
  h5open(filename, "w") do file
    # Add context information as attributes
    n_cells = length(mesh.tree)
    attributes(file)["mesh_type"] = get_name(mesh)
    attributes(file)["ndims"] = ndims(mesh)
    attributes(file)["n_cells"] = n_cells
    attributes(file)["n_leaf_cells"] = count_leaf_cells(mesh.tree)
    attributes(file)["minimum_level"] = minimum_level(mesh.tree)
    attributes(file)["maximum_level"] = maximum_level(mesh.tree)
    attributes(file)["center_level_0"] = mesh.tree.center_level_0
    attributes(file)["length_level_0"] = mesh.tree.length_level_0
    attributes(file)["periodicity"] = collect(mesh.tree.periodicity)

    # Add tree data
    file["parent_ids"] = @view mesh.tree.parent_ids[1:n_cells]
    file["child_ids"] = @view mesh.tree.child_ids[:, 1:n_cells]
    file["neighbor_ids"] = @view mesh.tree.neighbor_ids[:, 1:n_cells]
    file["levels"] = @view mesh.tree.levels[1:n_cells]
    file["coordinates"] = @view mesh.tree.coordinates[:, 1:n_cells]
  end

  return filename
end


<<<<<<< HEAD
function save_mesh_file(mesh::CurvedMesh, output_directory, timestep=0; system="")
=======
# Does not save the mesh itself to an HDF5 file. Instead saves important attributes
# of the mesh, like its size and the type of boundary mapping function.
# Then, within Trixi2Vtk, the CurvedMesh and its node coordinates are reconstructured from
# these attributes for plotting purposes
function save_mesh_file(mesh::CurvedMesh, output_directory)
>>>>>>> 55c2c445
  # Create output directory (if it does not exist)
  mkpath(output_directory)

  # Filename without extension based on current time step
  if isempty(system)
    filename = joinpath(output_directory, "mesh.h5")
  else
    filename = joinpath(output_directory, @sprintf("mesh_%s.h5", system))
  end

  # Open file (clobber existing content)
  h5open(filename, "w") do file
    # Add context information as attributes
    attributes(file)["mesh_type"] = get_name(mesh)
    attributes(file)["ndims"] = ndims(mesh)
    attributes(file)["size"] = collect(size(mesh))
    attributes(file)["mapping"] = mesh.mapping_as_string
  end

  return filename
end


# Does not save the mesh itself to an HDF5 file. Instead saves important attributes
# of the mesh, like its size and the corresponding `.mesh` file used to construct the mesh.
# Then, within Trixi2Vtk, the UnstructuredQuadMesh and its node coordinates are reconstructured
# from these attributes for plotting purposes
function save_mesh_file(mesh::UnstructuredQuadMesh, output_directory)
  # Create output directory (if it does not exist)
  mkpath(output_directory)

  filename = joinpath(output_directory, "mesh.h5")

  # Open file (clobber existing content)
  h5open(filename, "w") do file
    # Add context information as attributes
    attributes(file)["mesh_type"] = get_name(mesh)
    attributes(file)["ndims"] = ndims(mesh)
    attributes(file)["size"] = length(mesh)
    attributes(file)["mesh_filename"] = mesh.filename
  end

  return filename
end


"""
    load_mesh(restart_file::AbstractString; n_cells_max)

Load the mesh from the `restart_file`.
"""
function load_mesh(restart_file::AbstractString; n_cells_max, RealT=Float64)
  # Determine mesh filename
  mesh_file = get_restart_mesh_filename(restart_file, Val(mpi_isparallel()))

  if mpi_isparallel()
    return load_mesh_parallel(mesh_file; n_cells_max=n_cells_max, RealT=RealT)
  end

  load_mesh_serial(mesh_file; n_cells_max=n_cells_max, RealT=RealT)
end

function load_mesh_serial(mesh_file::AbstractString; n_cells_max, RealT)
  ndims, mesh_type = h5open(mesh_file, "r") do file
    return read(attributes(file)["ndims"]),
           read(attributes(file)["mesh_type"])
  end

  if mesh_type == "TreeMesh"
    mesh = TreeMesh(SerialTree{ndims}, n_cells_max)
    load_mesh!(mesh, mesh_file)
  elseif mesh_type == "CurvedMesh"
    size_, mapping_as_string = h5open(mesh_file, "r") do file
      return read(attributes(file)["size"]),
             read(attributes(file)["mapping"])
    end

    size = Tuple(size_)

    # A temporary workaround to evaluate the code that defines the domain mapping in a local scope.
    # This prevents errors when multiple restart elixirs are executed in one session, where one
    # defines `mapping` as a variable, while the other defines it as a function.
    #
    # This should be replaced with something more robust and secure,
    # see https://github.com/trixi-framework/Trixi.jl/issues/541).
    expr = Meta.parse(mapping_as_string)
    if expr.head == :toplevel
      expr.head = :block
    end

    if ndims == 1
      mapping = @eval function(xi)
        $expr
        mapping(xi)
      end
    elseif ndims == 2
      mapping = @eval function(xi, eta)
        $expr
        mapping(xi, eta)
      end
    else # ndims == 3
      mapping = @eval function(xi, eta, zeta)
        $expr
        mapping(xi, eta, zeta)
      end
    end

    mesh = CurvedMesh(size, mapping; RealT=RealT, unsaved_changes=false, mapping_as_string=mapping_as_string)
  else
    error("Unknown mesh type!")
  end

  return mesh
end

function load_mesh!(mesh::SerialTreeMesh, mesh_file::AbstractString)
  mesh.current_filename = mesh_file
  mesh.unsaved_changes = false

  # Read mesh file
  h5open(mesh_file, "r") do file
    # Set domain information
    mesh.tree.center_level_0 = read(attributes(file)["center_level_0"])
    mesh.tree.length_level_0 = read(attributes(file)["length_level_0"])
    mesh.tree.periodicity    = Tuple(read(attributes(file)["periodicity"]))

    # Set length
    n_cells = read(attributes(file)["n_cells"])
    resize!(mesh.tree, n_cells)

    # Read in data
    mesh.tree.parent_ids[1:n_cells] = read(file["parent_ids"])
    mesh.tree.child_ids[:, 1:n_cells] = read(file["child_ids"])
    mesh.tree.neighbor_ids[:, 1:n_cells] = read(file["neighbor_ids"])
    mesh.tree.levels[1:n_cells] = read(file["levels"])
    mesh.tree.coordinates[:, 1:n_cells] = read(file["coordinates"])
  end

  return mesh
end


function load_mesh_parallel(mesh_file::AbstractString; n_cells_max, RealT)
  if mpi_isroot()
    ndims_ = h5open(mesh_file, "r") do file
      read(attributes(file)["ndims"])
    end
    MPI.Bcast!(Ref(ndims_), mpi_root(), mpi_comm())
  else
    ndims_ = MPI.Bcast!(Ref(0), mpi_root(), mpi_comm())[]
  end

  mesh = TreeMesh(ParallelTree{ndims_}, n_cells_max)
  load_mesh!(mesh, mesh_file)

  return mesh
end

function load_mesh!(mesh::ParallelTreeMesh, mesh_file::AbstractString)
  mesh.current_filename = mesh_file
  mesh.unsaved_changes = false

  if mpi_isroot()
    h5open(mesh_file, "r") do file
      # Set domain information
      mesh.tree.center_level_0 = read(attributes(file)["center_level_0"])
      mesh.tree.length_level_0 = read(attributes(file)["length_level_0"])
      mesh.tree.periodicity    = Tuple(read(attributes(file)["periodicity"]))
      MPI.Bcast!(collect(mesh.tree.center_level_0), mpi_root(), mpi_comm())
      MPI.Bcast!(collect(mesh.tree.length_level_0), mpi_root(), mpi_comm())
      MPI.Bcast!(collect(mesh.tree.periodicity),    mpi_root(), mpi_comm())

      # Set length
      n_cells = read(attributes(file)["n_cells"])
      MPI.Bcast!(Ref(n_cells), mpi_root(), mpi_comm())
      resize!(mesh.tree, n_cells)

      # Read in data
      mesh.tree.parent_ids[1:n_cells] = read(file["parent_ids"])
      mesh.tree.child_ids[:, 1:n_cells] = read(file["child_ids"])
      mesh.tree.neighbor_ids[:, 1:n_cells] = read(file["neighbor_ids"])
      mesh.tree.levels[1:n_cells] = read(file["levels"])
      mesh.tree.coordinates[:, 1:n_cells] = read(file["coordinates"])
      @views MPI.Bcast!(mesh.tree.parent_ids[1:n_cells],      mpi_root(), mpi_comm())
      @views MPI.Bcast!(mesh.tree.child_ids[:, 1:n_cells],    mpi_root(), mpi_comm())
      @views MPI.Bcast!(mesh.tree.neighbor_ids[:, 1:n_cells], mpi_root(), mpi_comm())
      @views MPI.Bcast!(mesh.tree.levels[1:n_cells],          mpi_root(), mpi_comm())
      @views MPI.Bcast!(mesh.tree.coordinates[:, 1:n_cells],  mpi_root(), mpi_comm())
    end
  else # non-root ranks
    # Set domain information
    mesh.tree.center_level_0 = MPI.Bcast!(collect(mesh.tree.center_level_0), mpi_root(), mpi_comm())
    mesh.tree.length_level_0 = MPI.Bcast!(collect(mesh.tree.length_level_0), mpi_root(), mpi_comm())[1]
    mesh.tree.periodicity    = Tuple(MPI.Bcast!(collect(mesh.tree.periodicity),    mpi_root(), mpi_comm()))

    # Set length
    n_cells = MPI.Bcast!(Ref(0), mpi_root(), mpi_comm())[]
    resize!(mesh.tree, n_cells)

    # Read in data
    @views MPI.Bcast!(mesh.tree.parent_ids[1:n_cells],      mpi_root(), mpi_comm())
    @views MPI.Bcast!(mesh.tree.child_ids[:, 1:n_cells],    mpi_root(), mpi_comm())
    @views MPI.Bcast!(mesh.tree.neighbor_ids[:, 1:n_cells], mpi_root(), mpi_comm())
    @views MPI.Bcast!(mesh.tree.levels[1:n_cells],          mpi_root(), mpi_comm())
    @views MPI.Bcast!(mesh.tree.coordinates[:, 1:n_cells],  mpi_root(), mpi_comm())
  end

  # Partition mesh
  partition!(mesh)

  return mesh
end<|MERGE_RESOLUTION|>--- conflicted
+++ resolved
@@ -93,15 +93,11 @@
 end
 
 
-<<<<<<< HEAD
-function save_mesh_file(mesh::CurvedMesh, output_directory, timestep=0; system="")
-=======
 # Does not save the mesh itself to an HDF5 file. Instead saves important attributes
 # of the mesh, like its size and the type of boundary mapping function.
 # Then, within Trixi2Vtk, the CurvedMesh and its node coordinates are reconstructured from
 # these attributes for plotting purposes
-function save_mesh_file(mesh::CurvedMesh, output_directory)
->>>>>>> 55c2c445
+function save_mesh_file(mesh::CurvedMesh, output_directory, timestep=0; system="")
   # Create output directory (if it does not exist)
   mkpath(output_directory)
 
