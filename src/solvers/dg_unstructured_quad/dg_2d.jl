--- conflicted
+++ resolved
@@ -76,19 +76,6 @@
 end
 
 
-<<<<<<< HEAD
-# flux differencing volume integral on curvilinear quadrilateral elements. Averaging of the
-# mapping terms, stored in `contravariant_vectors`, is peeled apart from the evaluation of
-# the physical fluxes in each Cartesian direction
-function calc_volume_integral!(du, u,
-                               mesh::Union{CurvedMesh{2}, UnstructuredQuadMesh, P4estMesh{2}},
-                               nonconservative_terms, equations,
-                               volume_integral::VolumeIntegralFluxDifferencing,
-                               dg::DGSEM, cache)
-  @threaded for element in eachelement(dg, cache)
-    split_form_kernel!(du, u, nonconservative_terms, volume_integral.volume_flux, element,
-                       mesh, equations, dg, cache)
-=======
 # Calculate 2D twopoint contravariant flux (element version)
 @inline function calcflux_twopoint!(ftilde1, ftilde2, u::AbstractArray{<:Any,4}, element,
                                     mesh::Union{CurvedMesh{2}, UnstructuredQuadMesh},
@@ -136,7 +123,6 @@
       set_node_vars!(ftilde2, fluxtilde2, equations, dg, j,  i, jj)
       set_node_vars!(ftilde2, fluxtilde2, equations, dg, jj, i, j)
     end
->>>>>>> 6d3de6a1
   end
 
   calcflux_twopoint_nonconservative!(ftilde1, ftilde2, u, element,
@@ -157,15 +143,9 @@
 
 
 @inline function split_form_kernel!(du::AbstractArray{<:Any,4}, u,
-<<<<<<< HEAD
-                                    nonconservative_terms::Val{false}, volume_flux, element,
-                                    mesh::Union{CurvedMesh{2}, UnstructuredQuadMesh, P4estMesh{2}},
-                                    equations, dg::DGSEM, cache, alpha=true)
-=======
                                     nonconservative_terms::Val{false}, element,
                                     mesh::Union{CurvedMesh{2}, UnstructuredQuadMesh}, equations,
                                     volume_flux, dg::DGSEM, cache, alpha=true)
->>>>>>> 6d3de6a1
   @unpack derivative_split = dg.basis
   @unpack contravariant_vectors = cache.elements
 
