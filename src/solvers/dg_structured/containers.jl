<<<<<<< HEAD
struct Interface{NDIMS, RealT<:Real}
=======

# TODO: AD, needs to be adapted to use `RealT` and `uEltype`, cf. https://github.com/trixi-framework/Trixi.jl/pull/461
struct Interface{RealT<:Real, NDIMS}
>>>>>>> c678de1e
  u_left::Array{RealT, NDIMS} # [variables, i, j]
  u_right::Array{RealT, NDIMS} # [variables, i, j]
  orientation::Int
  surface_flux_values::Array{RealT, NDIMS} # [variables, i, j]
end

function Interface{NDIMS, RealT}(nvars, nnodes, orientation) where {NDIMS, RealT<:Real}
  # TODO Is there a more elegant solution for this?
  u_left = Array{RealT, NDIMS}(undef, nvars, fill(nnodes, NDIMS-1)...)
  u_right = Array{RealT, NDIMS}(undef, nvars, fill(nnodes, NDIMS-1)...)

  surface_flux_values = Array{RealT, NDIMS}(undef, nvars, fill(nnodes, NDIMS-1)...)

  return Interface{NDIMS, RealT}(u_left, u_right, orientation, surface_flux_values)
end

<<<<<<< HEAD

struct Element{NDIMS, RealT<:Real}
=======
# TODO: AD, needs to be adapted to use `RealT` and `uEltype`, cf. https://github.com/trixi-framework/Trixi.jl/pull/461
struct Element{RealT<:Real, NDIMS}
>>>>>>> c678de1e
  node_coordinates::Array{SVector{NDIMS, RealT}, NDIMS}
  # node_coordinates::Array{RealT, 2}
  inverse_jacobian::RealT
  interfaces::Vector{Interface{NDIMS, RealT}} # [orientation]
end

function Element{NDIMS, RealT}(node_coordinates, inverse_jacobian) where {NDIMS, RealT<:Real}
  interfaces = Array{Interface{NDIMS, RealT}}(undef, NDIMS * 2)

  return Element{NDIMS, RealT}(node_coordinates, inverse_jacobian, interfaces)
end


# Create element container and initialize element data
function init_elements(mesh::StructuredMesh{NDIMS, RealT}, equations::AbstractEquations,
    basis::LobattoLegendreBasis{T, NNODES}) where {NDIMS, RealT<:Real, T, NNODES}

  elements = StructArray{Element{NDIMS, RealT}}(undef, mesh.size...)

  init_elements!(elements, mesh, basis.nodes)
  return elements
end

@inline nelements(elements::StructArray) = prod(size(elements))


include("containers_1d.jl")
include("containers_2d.jl")
include("containers_3d.jl")<|MERGE_RESOLUTION|>--- conflicted
+++ resolved
@@ -1,10 +1,6 @@
-<<<<<<< HEAD
+# TODO: AD, needs to be adapted to use `RealT` and `uEltype`, cf. https://github.com/trixi-framework/Trixi.jl/pull/461
+
 struct Interface{NDIMS, RealT<:Real}
-=======
-
-# TODO: AD, needs to be adapted to use `RealT` and `uEltype`, cf. https://github.com/trixi-framework/Trixi.jl/pull/461
-struct Interface{RealT<:Real, NDIMS}
->>>>>>> c678de1e
   u_left::Array{RealT, NDIMS} # [variables, i, j]
   u_right::Array{RealT, NDIMS} # [variables, i, j]
   orientation::Int
@@ -21,13 +17,10 @@
   return Interface{NDIMS, RealT}(u_left, u_right, orientation, surface_flux_values)
 end
 
-<<<<<<< HEAD
+
+# TODO: AD, needs to be adapted to use `RealT` and `uEltype`, cf. https://github.com/trixi-framework/Trixi.jl/pull/461
 
 struct Element{NDIMS, RealT<:Real}
-=======
-# TODO: AD, needs to be adapted to use `RealT` and `uEltype`, cf. https://github.com/trixi-framework/Trixi.jl/pull/461
-struct Element{RealT<:Real, NDIMS}
->>>>>>> c678de1e
   node_coordinates::Array{SVector{NDIMS, RealT}, NDIMS}
   # node_coordinates::Array{RealT, 2}
   inverse_jacobian::RealT
