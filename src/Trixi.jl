"""
    Trixi

**Trixi.jl** is a numerical simulation framework for hyperbolic conservation
laws. A key objective for the framework is to be useful to both scientists
and students. Therefore, next to having an extensible design with a fast
implementation, Trixi is focused on being easy to use for new or inexperienced
users, including the installation and postprocessing procedures.

To get started, run your first simulation with Trixi using

    trixi_include(default_example())

See also: [trixi-framework/Trixi.jl](https://github.com/trixi-framework/Trixi.jl)
"""
module Trixi

# Include other packages that are used in Trixi
# (standard library packages first, other packages next, all of them sorted alphabetically)
using LinearAlgebra: dot
using Printf: @printf, @sprintf, println

import DiffEqBase: ODEProblem, ODESolution, get_du, get_tmp_cache, u_modified!,
                   set_proposed_dt!, terminate!, get_proposed_dt
using DiffEqCallbacks: CallbackSet, DiscreteCallback
using EllipsisNotation # ..
using HDF5: h5open, attributes
using LinearMaps: LinearMap
import MPI
using OffsetArrays: OffsetArray, OffsetVector
using StaticArrays: @SVector, MVector, MArray, SVector, SMatrix
using TimerOutputs: @notimeit, @timeit_debug, TimerOutput, print_timer, reset_timer!
using UnPack: @unpack, @pack!

# Tullio.jl makes use of LoopVectorization.jl via Requires.jl.
# Hence, we need `using LoopVectorization` after loading Tullio and before using `@tullio`.
using Tullio: @tullio
using LoopVectorization


# Define the entry points of our type hierarchy, e.g.
#     AbstractEquations, AbstractSemidiscretization etc.
# Placing them here allows us to make use of them for dispatch even for
# other stuff defined very early in our include pipeline, e.g.
#     IndicatorLöhner(semi::AbstractSemidiscretization)
include("basic_types.jl")

# Include all top-level source files
include("auxiliary/auxiliary.jl")
include("auxiliary/mpi.jl")
include("equations/equations.jl")
include("mesh/mesh.jl")
include("solvers/dg/dg.jl")
include("semidiscretization/semidiscretization.jl")
include("semidiscretization/semidiscretization_hyperbolic.jl")
include("callbacks_step/callbacks_step.jl")
include("callbacks_stage/callbacks_stage.jl")
include("semidiscretization/semidiscretization_euler_gravity.jl")
include("time_integration/time_integration.jl")

# `trixi_include` and special elixirs such as `convergence_test`
include("auxiliary/special_elixirs.jl")


# export types/functions that define the public API of Trixi
export CompressibleEulerEquations1D, CompressibleEulerEquations2D, CompressibleEulerEquations3D,
       CompressibleEulerMulticomponentEquations2D,
       IdealGlmMhdEquations1D, IdealGlmMhdEquations2D, IdealGlmMhdEquations3D,
       HyperbolicDiffusionEquations1D, HyperbolicDiffusionEquations2D, HyperbolicDiffusionEquations3D,
       LinearScalarAdvectionEquation1D, LinearScalarAdvectionEquation2D, LinearScalarAdvectionEquation3D,
       LatticeBoltzmannEquations2D, LatticeBoltzmannEquations3D

export flux_central, flux_lax_friedrichs, flux_hll, flux_hllc, flux_upwind,
       flux_chandrashekar, flux_chandrashekar_stable, flux_ranocha, flux_derigs_etal, flux_kennedy_gruber, flux_shima_etal

export initial_condition_constant,
       initial_condition_gauss,
       initial_condition_density_wave, initial_condition_density_pulse,
       initial_condition_isentropic_vortex,
       initial_condition_khi,
       initial_condition_weak_blast_wave, initial_condition_blast_wave,
       initial_condition_sedov_blast_wave, initial_condition_medium_sedov_blast_wave,
       initial_condition_blob,
       initial_condition_orszag_tang,
       initial_condition_rotor,
<<<<<<< HEAD
       initial_condition_taylor_green_vortex
=======
       initial_condition_shock_bubble

>>>>>>> b0ca364e

export boundary_condition_periodic,
       boundary_condition_gauss,
       boundary_condition_wall_noslip

export initial_condition_convergence_test, source_terms_convergence_test, boundary_condition_convergence_test
export initial_condition_harmonic_nonperiodic, source_terms_harmonic, boundary_condition_harmonic_nonperiodic
export initial_condition_poisson_periodic, source_terms_poisson_periodic
export initial_condition_poisson_nonperiodic, source_terms_poisson_nonperiodic, boundary_condition_poisson_nonperiodic
export initial_condition_briowu_shock_tube,            boundary_condition_briowu_shock_tube,
       initial_condition_torrilhon_shock_tube,         boundary_condition_torrilhon_shock_tube,
       initial_condition_ryujones_shock_tube,          boundary_condition_ryujones_shock_tube,
       initial_condition_shu_osher_shock_tube,         boundary_condition_shu_osher_shock_tube,
       initial_condition_shu_osher_shock_tube_flipped, boundary_condition_shu_osher_shock_tube_flipped
export initial_condition_sedov_self_gravity, boundary_condition_sedov_self_gravity
export initial_condition_eoc_test_coupled_euler_gravity, source_terms_eoc_test_coupled_euler_gravity, source_terms_eoc_test_euler
export initial_condition_lid_driven_cavity, boundary_condition_lid_driven_cavity
export initial_condition_couette_steady, initial_condition_couette_unsteady, boundary_condition_couette

export cons2cons, cons2prim, cons2macroscopic
export density, pressure, density_pressure, velocity
export entropy, energy_total, energy_kinetic, energy_internal, energy_magnetic, cross_helicity

export TreeMesh

export DG,
       DGSEM, LobattoLegendreBasis,
       VolumeIntegralWeakForm, VolumeIntegralFluxDifferencing,
       VolumeIntegralShockCapturingHG, IndicatorHennemannGassner,
       MortarL2

export nelements, nnodes, nvariables,
       eachelement, eachnode, eachvariable

export SemidiscretizationHyperbolic, semidiscretize, compute_coefficients, integrate

export SemidiscretizationEulerGravity, ParametersEulerGravity,
       timestep_gravity_erk52_3Sstar!, timestep_gravity_carpenter_kennedy_erk54_2N!

export SummaryCallback, SteadyStateCallback, AnalysisCallback, AliveCallback,
       SaveRestartCallback, SaveSolutionCallback, AMRCallback, StepsizeCallback,
       GlmSpeedCallback, LBMCollisionCallback,
       TrivialCallback

export load_mesh, load_time

export ControllerThreeLevel, ControllerThreeLevelCombined,
       IndicatorLöhner, IndicatorLoehner, IndicatorMax

export PositivityPreservingLimiterZhangShu

export trixi_include, examples_dir, get_examples, default_example

export convergence_test, jacobian_fd, linear_structure


function __init__()
  init_mpi()
end


include("auxiliary/precompile.jl")
_precompile_manual_()


end<|MERGE_RESOLUTION|>--- conflicted
+++ resolved
@@ -83,12 +83,8 @@
        initial_condition_blob,
        initial_condition_orszag_tang,
        initial_condition_rotor,
-<<<<<<< HEAD
+       initial_condition_shock_bubble,
        initial_condition_taylor_green_vortex
-=======
-       initial_condition_shock_bubble
-
->>>>>>> b0ca364e
 
 export boundary_condition_periodic,
        boundary_condition_gauss,
