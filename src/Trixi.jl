--- conflicted
+++ resolved
@@ -73,14 +73,10 @@
 
 
 # export types/functions that define the public API of Trixi
-<<<<<<< HEAD
-export CompressibleEulerEquations1D, CompressibleEulerEquations2D, CompressibleEulerEquations3D,
-       CompressibleEulerMulticomponentEquations1D, CompressibleEulerMulticomponentEquations2D,
-=======
+
 export AcousticPerturbationEquations2D,
        CompressibleEulerEquations1D, CompressibleEulerEquations2D, CompressibleEulerEquations3D,
-       CompressibleEulerMulticomponentEquations2D,
->>>>>>> 85fac2dd
+       CompressibleEulerMulticomponentEquations1D, CompressibleEulerMulticomponentEquations2D,
        IdealGlmMhdEquations1D, IdealGlmMhdEquations2D, IdealGlmMhdEquations3D,
        IdealGlmMhdMulticomponentEquations2D,
        HyperbolicDiffusionEquations1D, HyperbolicDiffusionEquations2D, HyperbolicDiffusionEquations3D,
