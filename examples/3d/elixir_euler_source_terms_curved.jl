
using OrdinaryDiffEq
using Trixi

###############################################################################
# semidiscretization of the compressible Euler equations

equations = CompressibleEulerEquations3D(1.4)

initial_condition = initial_condition_convergence_test

<<<<<<< HEAD
surface_flux = FluxRotated(flux_lax_friedrichs)
volume_integral = VolumeIntegralWeakForm()
solver = DGSEM(3, surface_flux, volume_integral)
=======
solver = DGSEM(polydeg=3, surface_flux=flux_lax_friedrichs,
               volume_integral=VolumeIntegralWeakForm())
>>>>>>> 0c3dd3e3

# coordinates_min = (0.0, 0.0, 0.0)
# coordinates_max = (2.0, 2.0, 2.0)
f1(s, t) = SVector(0.0, s + 1.0, t + 1.0)
f2(s, t) = SVector(2.0, s + 1.0, t + 1.0)
f3(s, t) = SVector(s + 1.0, 0.0, t + 1.0)
f4(s, t) = SVector(s + 1.0, 2.0, t + 1.0)
f5(s, t) = SVector(s + 1.0, t + 1.0, 0.0)
f6(s, t) = SVector(s + 1.0, t + 1.0, 2.0)
cells_per_dimension = (4, 4, 4)

mesh = CurvedMesh(cells_per_dimension, (f1, f2, f3, f4, f5, f6))

semi = SemidiscretizationHyperbolic(mesh, equations, initial_condition, solver,
                                    source_terms=source_terms_convergence_test)


###############################################################################
# ODE solvers, callbacks etc.

tspan = (0.0, 5.0)
ode = semidiscretize(semi, tspan)

summary_callback = SummaryCallback()

analysis_interval = 100
analysis_callback = AnalysisCallback(semi, interval=analysis_interval)

alive_callback = AliveCallback(analysis_interval=analysis_interval)

save_restart = SaveRestartCallback(interval=100,
                                   save_final_restart=true)

save_solution = SaveSolutionCallback(interval=100,
                                     save_initial_solution=true,
                                     save_final_solution=true,
                                     solution_variables=cons2prim)

stepsize_callback = StepsizeCallback(cfl=0.6)

callbacks = CallbackSet(summary_callback,
                        analysis_callback, alive_callback,
                        save_restart, save_solution,
                        stepsize_callback)


###############################################################################
# run the simulation

sol = solve(ode, CarpenterKennedy2N54(williamson_condition=false),
            dt=1.0, # solve needs some value here but it will be overwritten by the stepsize_callback
            save_everystep=false, callback=callbacks);
summary_callback() # print the timer summary<|MERGE_RESOLUTION|>--- conflicted
+++ resolved
@@ -9,14 +9,10 @@
 
 initial_condition = initial_condition_convergence_test
 
-<<<<<<< HEAD
 surface_flux = FluxRotated(flux_lax_friedrichs)
 volume_integral = VolumeIntegralWeakForm()
-solver = DGSEM(3, surface_flux, volume_integral)
-=======
-solver = DGSEM(polydeg=3, surface_flux=flux_lax_friedrichs,
+solver = DGSEM(polydeg=3, surface_flux=surface_flux,
                volume_integral=VolumeIntegralWeakForm())
->>>>>>> 0c3dd3e3
 
 # coordinates_min = (0.0, 0.0, 0.0)
 # coordinates_max = (2.0, 2.0, 2.0)
